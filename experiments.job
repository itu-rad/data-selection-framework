#!/bin/bash
#SBATCH --job-name=finetune_llama3.2-1B_PercentageSampler      # Job name
#SBATCH --output=finetune_llama3.2-1B_PercentageSampler.out    # Output file
#SBATCH --cpus-per-task=16                      # CPU cores per task (adjust based on your needs)
<<<<<<< HEAD
=======
#SBATCH --mem=64G                               # We need to increase memory due utilizeing python subprocesses. 
>>>>>>> dc1c2afd
#SBATCH --gres=gpu:v100                         # Request certain GPU
#SBATCH --time=48:00:00                         # Run for up to 2 days
#SBATCH --partition=acltr                       # Run on GPU queue
 
echo "Running on $(hostname):"
nvidia-smi
 
# Execute pipeline
bash run_experiments.sh<|MERGE_RESOLUTION|>--- conflicted
+++ resolved
@@ -2,10 +2,7 @@
 #SBATCH --job-name=finetune_llama3.2-1B_PercentageSampler      # Job name
 #SBATCH --output=finetune_llama3.2-1B_PercentageSampler.out    # Output file
 #SBATCH --cpus-per-task=16                      # CPU cores per task (adjust based on your needs)
-<<<<<<< HEAD
-=======
 #SBATCH --mem=64G                               # We need to increase memory due utilizeing python subprocesses. 
->>>>>>> dc1c2afd
 #SBATCH --gres=gpu:v100                         # Request certain GPU
 #SBATCH --time=48:00:00                         # Run for up to 2 days
 #SBATCH --partition=acltr                       # Run on GPU queue
