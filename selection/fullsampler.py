from selection.selectivesampler import SelectiveSampler


class FullSampler(SelectiveSampler):
    """Example implementation of SelectiveSampler that uses all of the samples."""

    def pre_epoch(self) -> None:
        """Set mask to select all samples before each epoch starts"""
        n = len(self.dataset)
        mask = [True] * n
        self.set_mask(mask)

    def post_epoch(self) -> None:
        """No-op post epoch hook"""
        pass

    def on_batch(self, idx: int, batch: dict) -> None:
        """No-op batch hook"""
        pass

    def after_forward(self, idx: int, batch: dict, current_loss: float) -> None:
        """No-op after forward hook"""
        pass
<<<<<<< HEAD
    
=======

>>>>>>> 8ede243c
    def inform_logits(self, idx: int, batch: dict, current_loss: float) -> None:
        """Hook called after model forward pass. Must be implemented by subclasses.

        Args:
            idx (int): The index/step number of the current batch
            batch (dict): The batch data dictionary containing inputs and labels
            current_loss (float): The loss value from the current forward pass
        """
        pass

    def sample(self) -> None:
        """Called after first phase forward pass in sample-then-batch
        """
        pass<|MERGE_RESOLUTION|>--- conflicted
+++ resolved
@@ -21,11 +21,7 @@
     def after_forward(self, idx: int, batch: dict, current_loss: float) -> None:
         """No-op after forward hook"""
         pass
-<<<<<<< HEAD
-    
-=======
 
->>>>>>> 8ede243c
     def inform_logits(self, idx: int, batch: dict, current_loss: float) -> None:
         """Hook called after model forward pass. Must be implemented by subclasses.
 
