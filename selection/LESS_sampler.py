--- conflicted
+++ resolved
@@ -20,13 +20,8 @@
         """Set mask to select all samples before each epoch starts"""
         # Step 1: 
         warmup_process = [
-<<<<<<< HEAD
             "python", "-u", "-m", "radt","--local","--manual", "-e", "137", "tune.py","run","recipe/test_lora_finetune.py", 
-            "--config", "less/warmup_train.yaml"
-=======
-            "python", "-m", "radt","--local","--manual","tune.py","run","less/recipe/test_lora_finetune.py", 
             "--config", "less/config/llama3_2/warmup_train.yaml"
->>>>>>> 1aef873d
         ]
         
         
