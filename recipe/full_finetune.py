--- conflicted
+++ resolved
@@ -712,9 +712,6 @@
         self._profiler.start()
 
         with radt.run.RADTBenchmark() as run:
-<<<<<<< HEAD
-
-            run.autolog()
 
             def log_config(run, cfg: DictConfig, directory: str) -> None:
                 for k, v in cfg.items():
@@ -728,10 +725,6 @@
             run.log_artifact(recipe_location, "config")
             log_config(run, cfg, "config")
 
-=======
-            # log sampler type to ML-flow experiment via radT 
-            run.log_param("sampler_type", type(self._sampler).__name__)
->>>>>>> 0a922d04
             # self.epochs_run should be non-zero when we're resuming from a checkpoint
             for curr_epoch in range(self.epochs_run, self.total_epochs):
                 # Update the sampler to ensure data is correctly shuffled across epochs
